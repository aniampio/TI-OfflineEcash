--- conflicted
+++ resolved
@@ -5,11 +5,7 @@
 - Compact Ecash with threshold issuance can be found in `code/compact/src`,
 - Divisible Ecash with threshold issuance can be found in `code/divisible/src`.
 
-<<<<<<< HEAD
-The directory `extended_bls12_381` contains a copy of the [`bls12_381`](https://crates.io/crates/bls12_381) implementation with a set of changes required to implement our offline ecash.
-=======
-The directory `bls12_381` contains a copy of the [`bls12_381`](https://crates.io/crates/bls12_381) implementation with a set of changes required to implement our offline ecash. 
->>>>>>> 40e36c9c
+The directory `bls12_381` contains a copy of the [`bls12_381`](https://crates.io/crates/bls12_381) implementation with a set of changes required to implement our offline ecash.
 
 ## Running the docker
 To be able able to run it, you should have docker  and docker-compose installed. You can follow [this procedure](https://docs.docker.com/desktop/install/linux-install/) to install docker desktop which contains docker and docker-compose and a GUI to manage docker.
